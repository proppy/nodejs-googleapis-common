--- conflicted
+++ resolved
@@ -3,9 +3,6 @@
 package-lock.json
 .vscode
 yarn.lock
-<<<<<<< HEAD
-dist
-=======
 .coverage
 .nyc_output
->>>>>>> 4b4cd4a0
+dist